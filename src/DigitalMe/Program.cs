--- conflicted
+++ resolved
@@ -601,17 +601,10 @@
                     DigitalMe.Data.Seeders.IvanDataSeeder.SeedBasicIvanProfile(context);
                     logger.LogInformation("✅ STEP 17: Ivan's personality data seeded successfully!");
 
-<<<<<<< HEAD
-                    // Seed Identity users for authentication
-                    logger.LogInformation("🔐 STEP 18: Seeding Identity users...");
-                    await DigitalMe.Data.Seeders.IdentityDataSeeder.SeedAsync(app.Services);
-                    logger.LogInformation("✅ STEP 19: Identity users seeded successfully!");
-=======
                     // Seed demo Identity users for authentication
                     logger.LogInformation("🔐 STEP 18: Seeding demo Identity users...");
                     await DigitalMe.Data.Seeders.IdentityDataSeeder.SeedDemoIdentityUsersAsync(scope.ServiceProvider);
                     logger.LogInformation("✅ STEP 19: Demo Identity users seeded successfully!");
->>>>>>> 8698f06d
                 }
                 else
                 {
